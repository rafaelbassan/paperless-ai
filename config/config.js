const path = require('path');
const currentDir = decodeURIComponent(process.cwd());
const envPath = path.join(currentDir, 'data', '.env');
console.log('Loading .env from:', envPath); // Debug log
require('dotenv').config({ path: envPath });

// Helper function to parse boolean-like env vars
const parseEnvBoolean = (value, defaultValue = 'yes') => {
  if (!value) return defaultValue;
  return value.toLowerCase() === 'true' || value === '1' || value.toLowerCase() === 'yes' ? 'yes' : 'no';
};

// Initialize limit functions with defaults
const limitFunctions = {
  activateTagging: parseEnvBoolean(process.env.ACTIVATE_TAGGING, 'yes'),
  activateCorrespondents: parseEnvBoolean(process.env.ACTIVATE_CORRESPONDENTS, 'yes'),
  activateDocumentType: parseEnvBoolean(process.env.ACTIVATE_DOCUMENT_TYPE, 'yes'),
  activateTitle: parseEnvBoolean(process.env.ACTIVATE_TITLE, 'yes'),
  activateCustomFields: parseEnvBoolean(process.env.ACTIVATE_CUSTOM_FIELDS, 'yes')
};

console.log('Loaded environment variables:', {
  PAPERLESS_API_URL: process.env.PAPERLESS_API_URL,
  PAPERLESS_API_TOKEN: '******',
  LIMIT_FUNCTIONS: limitFunctions
});

module.exports = {
<<<<<<< HEAD
<<<<<<< Updated upstream
  PAPERLESS_AI_VERSION: '2.7.0',
=======
  PAPERLESS_AI_VERSION: '2.7.2',
>>>>>>> Stashed changes
=======
  PAPERLESS_AI_VERSION: '2.7.1',
>>>>>>> 81c2d3d8
  CONFIGURED: false,
  disableAutomaticProcessing: process.env.DISABLE_AUTOMATIC_PROCESSING || 'no',
  predefinedMode: process.env.PROCESS_PREDEFINED_DOCUMENTS,
  addAIProcessedTag: process.env.ADD_AI_PROCESSED_TAG || 'no',
  addAIProcessedTags: process.env.AI_PROCESSED_TAG_NAME || 'ai-processed',
  paperless: {
    apiUrl: process.env.PAPERLESS_API_URL,
    apiToken: process.env.PAPERLESS_API_TOKEN
  },
  openai: {
    apiKey: process.env.OPENAI_API_KEY
  },
  ollama: {
    apiUrl: process.env.OLLAMA_API_URL || 'http://localhost:11434',
    model: process.env.OLLAMA_MODEL || 'llama3.2'
  },
  custom: {
    apiUrl: process.env.CUSTOM_BASE_URL || '',
    apiKey: process.env.CUSTOM_API_KEY || '',
    model: process.env.CUSTOM_MODEL || ''
  },
  azure: {
    apiKey: process.env.AZURE_API_KEY || '',
    endpoint: process.env.AZURE_ENDPOINT || '',
    deploymentName: process.env.AZURE_DEPLOYMENT_NAME || '',
    apiVersion: process.env.AZURE_API_VERSION || '2023-05-15'
  },
  customFields: process.env.CUSTOM_FIELDS || '',
  aiProvider: process.env.AI_PROVIDER || 'openai',
  scanInterval: process.env.SCAN_INTERVAL || '*/30 * * * *',
  // Add limit functions to config
  limitFunctions: {
    activateTagging: limitFunctions.activateTagging,
    activateCorrespondents: limitFunctions.activateCorrespondents,
    activateDocumentType: limitFunctions.activateDocumentType,
    activateTitle: limitFunctions.activateTitle,
    activateCustomFields: limitFunctions.activateCustomFields
  },
  specialPromptPreDefinedTags: `You are a document analysis AI. You will analyze the document. 
  You take the main information to associate tags with the document. 
  You will also find the correspondent of the document (Sender not receiver). Also you find a meaningful and short title for the document.
  You are given a list of tags: ${process.env.PROMPT_TAGS}
  Only use the tags from the list and try to find the best fitting tags.
  You do not ask for additional information, you only use the information given in the document.
  
  Return the result EXCLUSIVELY as a JSON object. The Tags and Title MUST be in the language that is used in the document.:
  {
    "title": "xxxxx",
    "correspondent": "xxxxxxxx",
    "tags": ["Tag1", "Tag2", "Tag3", "Tag4"],
    "document_date": "YYYY-MM-DD",
    "language": "en/de/es/..."
  }`,
  mustHavePrompt: `  Return the result EXCLUSIVELY as a JSON object. The Tags, Title and Document_Type MUST be in the language that is used in the document.:
  IMPORTANT: The custom_fields are optional and can be left out if not needed, only try to fill out the values if you find a matching information in the document.
  Do not change the value of field_name, only fill out the values. If the field is about money only add the number without currency and always use a . for decimal places.
  {
    "title": "xxxxx",
    "correspondent": "xxxxxxxx",
    "tags": ["Tag1", "Tag2", "Tag3", "Tag4"],
    "document_type": "Invoice/Contract/...",
    "document_date": "YYYY-MM-DD",
    "language": "en/de/es/...",
    %CUSTOMFIELDS%
  }`,
};<|MERGE_RESOLUTION|>--- conflicted
+++ resolved
@@ -26,15 +26,7 @@
 });
 
 module.exports = {
-<<<<<<< HEAD
-<<<<<<< Updated upstream
-  PAPERLESS_AI_VERSION: '2.7.0',
-=======
   PAPERLESS_AI_VERSION: '2.7.2',
->>>>>>> Stashed changes
-=======
-  PAPERLESS_AI_VERSION: '2.7.1',
->>>>>>> 81c2d3d8
   CONFIGURED: false,
   disableAutomaticProcessing: process.env.DISABLE_AUTOMATIC_PROCESSING || 'no',
   predefinedMode: process.env.PROCESS_PREDEFINED_DOCUMENTS,
